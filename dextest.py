--- conflicted
+++ resolved
@@ -784,20 +784,12 @@
     async with battle_lock:  # Use the lock to prevent race conditions
         try:
             sender_cards = player_cards.get(sender_id, [])
-<<<<<<< HEAD
-            if card_lower not in map(str.lower, sender_cards):
-=======
             if not any(card_lower == c.lower() or card_lower in [alias.lower() for alias in next((card['aliases'] for card in cards if card['name'].lower() == c.lower()), [])] for c in sender_cards):
->>>>>>> 3790aa3f
                 await ctx.send(f"You don't own the card `{card}`.")
                 return
             
             # Find the exact card name (preserving case)
-<<<<<<< HEAD
-            actual_card_name = next((c for c in sender_cards if c.lower() == card_lower), None)
-=======
             actual_card_name = next((c for c in sender_cards if card_lower == c.lower() or card_lower in [alias.lower() for alias in next((card['aliases'] for card in cards if card['name'].lower() == c.lower()), [])]), None)
->>>>>>> 3790aa3f
             if not actual_card_name:
                 await ctx.send(f"Error finding card `{card}` in your inventory.")
                 return
@@ -1211,14 +1203,6 @@
             attacking_card = random.choice(attacker_cards)
             defending_card = random.choice(defender_cards)
 
-<<<<<<< HEAD
-            # Calculate damage
-            damage = attacking_card['damage']
-            defending_card['health'] -= damage
-
-            # Log the attack
-            log_entry = f"**Turn {turn}:** {attacker_name}'s **{attacking_card['name']}** attacks {defender_name}'s **{defending_card['name']}** for {damage} damage!"
-=======
             # Calculate damage with a chance for critical hit
             crit_chance = 0.25
             crit_multiplier = 1.25
@@ -1231,7 +1215,6 @@
                 log_entry = f"**Turn {turn}:** {attacker_name}'s **{attacking_card['name']}** attacks {defender_name}'s **{defending_card['name']}** for {damage} damage!"
             
             defending_card['health'] -= damage
->>>>>>> 3790aa3f
             battle_log_text.append(log_entry)
 
             # Check if defending card is defeated
@@ -1813,11 +1796,7 @@
 
     embed.add_field(
         name="🏷️ Version",
-<<<<<<< HEAD
-        value="1.4 - \"The Battle Update\"", 
-=======
         value="1.4.1 - \"The Battle Update\"", 
->>>>>>> 3790aa3f
         inline=False
     )
 
