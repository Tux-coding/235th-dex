--- conflicted
+++ resolved
@@ -190,10 +190,7 @@
 # Backup creation
 backup_folder = "backup_folder"
 os.makedirs(backup_folder, exist_ok=True)
-<<<<<<< HEAD
 MAX_BACKUPS = 6
-=======
->>>>>>> f75172df
 
 def create_backup():
     try:
@@ -202,7 +199,6 @@
         backup_filepath = os.path.join(backup_folder, backup_filename)
         shutil.copy('player_cards.json', backup_filepath)
         logging.info(f"Created backup: {backup_filename} in {backup_filepath}")
-<<<<<<< HEAD
 
         backup_files = [f for f in os.listdir(backup_folder) if f.startswith("player_cards_backup_")]
         backup_files.sort(reverse=True)
@@ -212,8 +208,6 @@
                 old_filepath = os.path.join(backup_folder, old_file)
                 os.remove(old_filepath)
                 logging.info(f"Removed old backup: {old_file}")
-=======
->>>>>>> f75172df
     except Exception as e:
         logging.error(f"Failed to create backup: {e}")
 
@@ -741,6 +735,7 @@
 
 #info, command to show the current release
 @bot.command(name='info_dex', help="General info about the dex")
+@bot.command(name='info_dex', help="General info about the dex")
 async def info(ctx):
     # Store bot launch time
     if not hasattr(bot, 'launch_time'):
